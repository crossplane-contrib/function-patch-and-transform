--- conflicted
+++ resolved
@@ -268,11 +268,7 @@
 }
 
 // ResolveString resolves a String transform.
-<<<<<<< HEAD
-func ResolveString(t *v1beta1.StringTransform, input any) (string, error) { //nolint:gocyclo // This is a long but simple/same-y switch.
-=======
 func ResolveString(t *v1beta1.StringTransform, input any) (string, error) { //nolint:gocyclo // This is a long but simple switch.
->>>>>>> 63147b61
 	switch t.Type {
 	case v1beta1.StringTransformTypeFormat:
 		if t.Format == nil {
@@ -294,19 +290,16 @@
 			return "", errors.Errorf(errStringTransformTypeRegexp, string(t.Type))
 		}
 		return stringRegexpTransform(input, *t.Regexp)
-<<<<<<< HEAD
 	case v1beta1.StringTransformTypeJoin:
 		if t.Join == nil {
 			return "", errors.Errorf(errStringTransformTypeJoin, string(t.Type))
 		}
 		return stringJoinTransform(input, *t.Join)
-=======
 	case v1beta1.StringTransformTypeReplace:
 		if t.Replace == nil {
 			return "", errors.Errorf(errStringTransformTypeReplace, string(t.Type))
 		}
 		return stringReplaceTransform(input, *t.Replace), nil
->>>>>>> 63147b61
 	default:
 		return "", errors.Errorf(errStringTransformTypeFailed, string(t.Type))
 	}
