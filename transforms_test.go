package main

import (
	"encoding/json"
	"fmt"
	"testing"

	"github.com/google/go-cmp/cmp"
	extv1 "k8s.io/apiextensions-apiserver/pkg/apis/apiextensions/v1"
	"k8s.io/apimachinery/pkg/api/resource"
	"k8s.io/apimachinery/pkg/util/validation/field"
	"k8s.io/utils/ptr"

	"github.com/crossplane/crossplane-runtime/pkg/errors"
	"github.com/crossplane/crossplane-runtime/pkg/test"

	"github.com/crossplane-contrib/function-patch-and-transform/input/v1beta1"
)

func TestMapResolve(t *testing.T) {
	asJSON := func(val interface{}) extv1.JSON {
		raw, err := json.Marshal(val)
		if err != nil {
			t.Fatal(err)
		}
		res := extv1.JSON{}
		if err := json.Unmarshal(raw, &res); err != nil {
			t.Fatal(err)
		}
		return res
	}

	type args struct {
		t *v1beta1.MapTransform
		i any
	}
	type want struct {
		o   any
		err error
	}

	cases := map[string]struct {
		args
		want
	}{
		"NonStringInput": {
			args: args{
				t: &v1beta1.MapTransform{},
				i: 5,
			},
			want: want{
				err: errors.Errorf(errFmtMapTypeNotSupported, "int"),
			},
		},
		"KeyNotFound": {
			args: args{
				t: &v1beta1.MapTransform{},
				i: "ola",
			},
			want: want{
				err: errors.Errorf(errFmtMapNotFound, "ola"),
			},
		},
		"SuccessString": {
			args: args{
				t: &v1beta1.MapTransform{Pairs: map[string]extv1.JSON{"ola": asJSON("voila")}},
				i: "ola",
			},
			want: want{
				o: "voila",
			},
		},
		"SuccessNumber": {
			args: args{
				t: &v1beta1.MapTransform{Pairs: map[string]extv1.JSON{"ola": asJSON(1.0)}},
				i: "ola",
			},
			want: want{
				o: 1.0,
			},
		},
		"SuccessBoolean": {
			args: args{
				t: &v1beta1.MapTransform{Pairs: map[string]extv1.JSON{"ola": asJSON(true)}},
				i: "ola",
			},
			want: want{
				o: true,
			},
		},
		"SuccessObject": {
			args: args{
				t: &v1beta1.MapTransform{Pairs: map[string]extv1.JSON{"ola": asJSON(map[string]interface{}{"foo": "bar"})}},
				i: "ola",
			},
			want: want{
				o: map[string]interface{}{"foo": "bar"},
			},
		},
		"SuccessSlice": {
			args: args{
				t: &v1beta1.MapTransform{Pairs: map[string]extv1.JSON{"ola": asJSON([]string{"foo", "bar"})}},
				i: "ola",
			},
			want: want{
				o: []interface{}{"foo", "bar"},
			},
		},
	}
	for name, tc := range cases {
		t.Run(name, func(t *testing.T) {
			got, err := ResolveMap(tc.t, tc.i)

			if diff := cmp.Diff(tc.want.o, got); diff != "" {
				t.Errorf("Resolve(b): -want, +got:\n%s", diff)
			}
			if diff := cmp.Diff(tc.want.err, err, test.EquateErrors()); diff != "" {
				t.Errorf("Resolve(b): -want, +got:\n%s", diff)
			}
		})
	}
}

func TestMatchResolve(t *testing.T) {
	asJSON := func(val interface{}) extv1.JSON {
		raw, err := json.Marshal(val)
		if err != nil {
			t.Fatal(err)
		}
		res := extv1.JSON{}
		if err := json.Unmarshal(raw, &res); err != nil {
			t.Fatal(err)
		}
		return res
	}

	type args struct {
		t *v1beta1.MatchTransform
		i any
	}
	type want struct {
		o   any
		err error
	}

	cases := map[string]struct {
		args
		want
	}{
		"ErrNonStringInput": {
			args: args{
				t: &v1beta1.MatchTransform{
					Patterns: []v1beta1.MatchTransformPattern{
						{
							Type:    v1beta1.MatchTransformPatternTypeLiteral,
							Literal: ptr.To[string]("5"),
						},
					},
				},
				i: 5,
			},
			want: want{
				err: errors.Wrapf(errors.Errorf(errFmtMatchInputTypeInvalid, "int"), errFmtMatchPattern, 0),
			},
		},
		"ErrFallbackValueAndToInput": {
			args: args{
				t: &v1beta1.MatchTransform{
					Patterns:      []v1beta1.MatchTransformPattern{},
					FallbackValue: asJSON("foo"),
					FallbackTo:    "Input",
				},
				i: "foo",
			},
			want: want{
				err: errors.New(errMatchFallbackBoth),
			},
		},
		"NoPatternsFallback": {
			args: args{
				t: &v1beta1.MatchTransform{
					Patterns:      []v1beta1.MatchTransformPattern{},
					FallbackValue: asJSON("bar"),
				},
				i: "foo",
			},
			want: want{
				o: "bar",
			},
		},
		"NoPatternsFallbackToValueExplicit": {
			args: args{
				t: &v1beta1.MatchTransform{
					Patterns:      []v1beta1.MatchTransformPattern{},
					FallbackValue: asJSON("bar"),
					FallbackTo:    "Value", // Explicitly set to Value, unnecessary but valid.
				},
				i: "foo",
			},
			want: want{
				o: "bar",
			},
		},
		"NoPatternsFallbackNil": {
			args: args{
				t: &v1beta1.MatchTransform{
					Patterns:      []v1beta1.MatchTransformPattern{},
					FallbackValue: asJSON(nil),
				},
				i: "foo",
			},
			want: want{},
		},
		"NoPatternsFallbackToInput": {
			args: args{
				t: &v1beta1.MatchTransform{
					Patterns:   []v1beta1.MatchTransformPattern{},
					FallbackTo: "Input",
				},
				i: "foo",
			},
			want: want{
				o: "foo",
			},
		},
		"NoPatternsFallbackNilToInput": {
			args: args{
				t: &v1beta1.MatchTransform{
					Patterns:      []v1beta1.MatchTransformPattern{},
					FallbackValue: asJSON(nil),
					FallbackTo:    "Input",
				},
				i: "foo",
			},
			want: want{
				o: "foo",
			},
		},
		"MatchLiteral": {
			args: args{
				t: &v1beta1.MatchTransform{
					Patterns: []v1beta1.MatchTransformPattern{
						{
							Type:    v1beta1.MatchTransformPatternTypeLiteral,
							Literal: ptr.To[string]("foo"),
							Result:  asJSON("bar"),
						},
					},
				},
				i: "foo",
			},
			want: want{
				o: "bar",
			},
		},
		"MatchLiteralFirst": {
			args: args{
				t: &v1beta1.MatchTransform{
					Patterns: []v1beta1.MatchTransformPattern{
						{
							Type:    v1beta1.MatchTransformPatternTypeLiteral,
							Literal: ptr.To[string]("foo"),
							Result:  asJSON("bar"),
						},
						{
							Type:    v1beta1.MatchTransformPatternTypeLiteral,
							Literal: ptr.To[string]("foo"),
							Result:  asJSON("not this"),
						},
					},
				},
				i: "foo",
			},
			want: want{
				o: "bar",
			},
		},
		"MatchLiteralWithResultStruct": {
			args: args{
				t: &v1beta1.MatchTransform{
					Patterns: []v1beta1.MatchTransformPattern{
						{
							Type:    v1beta1.MatchTransformPatternTypeLiteral,
							Literal: ptr.To[string]("foo"),
							Result: asJSON(map[string]interface{}{
								"Hello": "World",
							}),
						},
					},
				},
				i: "foo",
			},
			want: want{
				o: map[string]interface{}{
					"Hello": "World",
				},
			},
		},
		"MatchLiteralWithResultSlice": {
			args: args{
				t: &v1beta1.MatchTransform{
					Patterns: []v1beta1.MatchTransformPattern{
						{
							Type:    v1beta1.MatchTransformPatternTypeLiteral,
							Literal: ptr.To[string]("foo"),
							Result: asJSON([]string{
								"Hello", "World",
							}),
						},
					},
				},
				i: "foo",
			},
			want: want{
				o: []any{
					"Hello", "World",
				},
			},
		},
		"MatchLiteralWithResultNumber": {
			args: args{
				t: &v1beta1.MatchTransform{
					Patterns: []v1beta1.MatchTransformPattern{
						{
							Type:    v1beta1.MatchTransformPatternTypeLiteral,
							Literal: ptr.To[string]("foo"),
							Result:  asJSON(5),
						},
					},
				},
				i: "foo",
			},
			want: want{
				o: 5.0,
			},
		},
		"MatchLiteralWithResultBool": {
			args: args{
				t: &v1beta1.MatchTransform{
					Patterns: []v1beta1.MatchTransformPattern{
						{
							Type:    v1beta1.MatchTransformPatternTypeLiteral,
							Literal: ptr.To[string]("foo"),
							Result:  asJSON(true),
						},
					},
				},
				i: "foo",
			},
			want: want{
				o: true,
			},
		},
		"MatchLiteralWithResultNil": {
			args: args{
				t: &v1beta1.MatchTransform{
					Patterns: []v1beta1.MatchTransformPattern{
						{
							Type:    v1beta1.MatchTransformPatternTypeLiteral,
							Literal: ptr.To[string]("foo"),
							Result:  asJSON(nil),
						},
					},
				},
				i: "foo",
			},
			want: want{},
		},
		"MatchRegexp": {
			args: args{
				t: &v1beta1.MatchTransform{
					Patterns: []v1beta1.MatchTransformPattern{
						{
							Type:   v1beta1.MatchTransformPatternTypeRegexp,
							Regexp: ptr.To[string]("^foo.*$"),
							Result: asJSON("Hello World"),
						},
					},
				},
				i: "foobar",
			},
			want: want{
				o: "Hello World",
			},
		},
		"ErrMissingRegexp": {
			args: args{
				t: &v1beta1.MatchTransform{
					Patterns: []v1beta1.MatchTransformPattern{
						{
							Type: v1beta1.MatchTransformPatternTypeRegexp,
						},
					},
				},
			},
			want: want{
				err: errors.Wrapf(errors.Errorf(errFmtRequiredField, "regexp", string(v1beta1.MatchTransformPatternTypeRegexp)), errFmtMatchPattern, 0),
			},
		},
		"ErrInvalidRegexp": {
			args: args{
				t: &v1beta1.MatchTransform{
					Patterns: []v1beta1.MatchTransformPattern{
						{
							Type:   v1beta1.MatchTransformPatternTypeRegexp,
							Regexp: ptr.To[string]("?="),
						},
					},
				},
			},
			want: want{
				// This might break if Go's regexp changes its internal error
				// messages:
				err: errors.Wrapf(errors.Wrapf(errors.Wrap(errors.Wrap(errors.New("`?`"), "missing argument to repetition operator"), "error parsing regexp"), errMatchRegexpCompile), errFmtMatchPattern, 0),
			},
		},
		"ErrMissingLiteral": {
			args: args{
				t: &v1beta1.MatchTransform{
					Patterns: []v1beta1.MatchTransformPattern{
						{
							Type: v1beta1.MatchTransformPatternTypeLiteral,
						},
					},
				},
			},
			want: want{
				err: errors.Wrapf(errors.Errorf(errFmtRequiredField, "literal", string(v1beta1.MatchTransformPatternTypeLiteral)), errFmtMatchPattern, 0),
			},
		},
	}
	for name, tc := range cases {
		t.Run(name, func(t *testing.T) {
			got, err := ResolveMatch(tc.args.t, tc.i)

			if diff := cmp.Diff(tc.want.o, got); diff != "" {
				t.Errorf("Resolve(b): -want, +got:\n%s", diff)
			}
			if diff := cmp.Diff(tc.want.err, err, test.EquateErrors()); diff != "" {
				t.Errorf("Resolve(b): -want, +got:\n%s", diff)
			}
		})
	}
}

func TestMathResolve(t *testing.T) {
	two := int64(2)

	type args struct {
		mathType   v1beta1.MathTransformType
		multiplier *int64
		clampMin   *int64
		clampMax   *int64
		i          any
	}
	type want struct {
		o   any
		err error
	}

	cases := map[string]struct {
		args
		want
	}{
		"InvalidType": {
			args: args{
				mathType: "bad",
				i:        25,
			},
			want: want{
				err: &field.Error{
					Type:  field.ErrorTypeInvalid,
					Field: "type",
				},
			},
		},
		"NonNumberInput": {
			args: args{
				mathType:   v1beta1.MathTransformTypeMultiply,
				multiplier: &two,
				i:          "ola",
			},
			want: want{
				err: errors.Errorf(errFmtMathInputNonNumber, "ola"),
			},
		},
		"MultiplyNoConfig": {
			args: args{
				mathType: v1beta1.MathTransformTypeMultiply,
				i:        25,
			},
			want: want{
				err: &field.Error{
					Type:  field.ErrorTypeRequired,
					Field: "multiply",
				},
			},
		},
		"MultiplySuccess": {
			args: args{
				mathType:   v1beta1.MathTransformTypeMultiply,
				multiplier: &two,
				i:          3,
			},
			want: want{
				o: 3 * two,
			},
		},
		"MultiplySuccessInt64": {
			args: args{
				mathType:   v1beta1.MathTransformTypeMultiply,
				multiplier: &two,
				i:          int64(3),
			},
			want: want{
				o: 3 * two,
			},
		},
		"ClampMinSuccess": {
			args: args{
				mathType: v1beta1.MathTransformTypeClampMin,
				clampMin: &two,
				i:        1,
			},
			want: want{
				o: int64(2),
			},
		},
		"ClampMinSuccessNoChangeInt": {
			args: args{
				mathType: v1beta1.MathTransformTypeClampMin,
				clampMin: &two,
				i:        3,
			},
			want: want{
				o: 3,
			},
		},
		"ClampMinSuccessNoChangeInt64": {
			args: args{
				mathType: v1beta1.MathTransformTypeClampMin,
				clampMin: &two,
				i:        int64(3),
			},
			want: want{
				o: int64(3),
			},
		},
		"ClampMinSuccessInt64": {
			args: args{
				mathType: v1beta1.MathTransformTypeClampMin,
				clampMin: &two,
				i:        int64(1),
			},
			want: want{
				o: int64(2),
			},
		},
		"ClampMinNoConfig": {
			args: args{
				mathType: v1beta1.MathTransformTypeClampMin,
				i:        25,
			},
			want: want{
				err: &field.Error{
					Type:  field.ErrorTypeRequired,
					Field: "clampMin",
				},
			},
		},
		"ClampMaxSuccess": {
			args: args{
				mathType: v1beta1.MathTransformTypeClampMax,
				clampMax: &two,
				i:        3,
			},
			want: want{
				o: int64(2),
			},
		},
		"ClampMaxSuccessNoChange": {
			args: args{
				mathType: v1beta1.MathTransformTypeClampMax,
				clampMax: &two,
				i:        int64(1),
			},
			want: want{
				o: int64(1),
			},
		},
		"ClampMaxSuccessInt64": {
			args: args{
				mathType: v1beta1.MathTransformTypeClampMax,
				clampMax: &two,
				i:        int64(3),
			},
			want: want{
				o: int64(2),
			},
		},
		"ClampMaxNoConfig": {
			args: args{
				mathType: v1beta1.MathTransformTypeClampMax,
				i:        25,
			},
			want: want{
				err: &field.Error{
					Type:  field.ErrorTypeRequired,
					Field: "clampMax",
				},
			},
		},
	}
	for name, tc := range cases {
		t.Run(name, func(t *testing.T) {
			tr := &v1beta1.MathTransform{Type: tc.mathType, Multiply: tc.multiplier, ClampMin: tc.clampMin, ClampMax: tc.clampMax}
			got, err := ResolveMath(tr, tc.i)

			if diff := cmp.Diff(tc.want.o, got); diff != "" {
				t.Errorf("Resolve(b): -want, +got:\n%s", diff)
			}
			fieldErr := &field.Error{}
			if err != nil && errors.As(err, &fieldErr) {
				fieldErr.Detail = ""
				fieldErr.BadValue = nil
			}
			if diff := cmp.Diff(tc.want.err, err, test.EquateErrors()); diff != "" {
				t.Errorf("Resolve(b): -want, +got:\n%s", diff)
			}
		})
	}
}

func TestStringResolve(t *testing.T) {

	type args struct {
		stype   v1beta1.StringTransformType
		fmts    *string
		convert *v1beta1.StringConversionType
		trim    *string
		regexp  *v1beta1.StringTransformRegexp
<<<<<<< HEAD
		join    *v1beta1.StringTransformJoin
=======
		replace *v1beta1.StringTransformReplace
>>>>>>> 63147b61
		i       any
	}
	type want struct {
		o   string
		err error
	}
	sFmt := "verycool%s"
	iFmt := "the largest %d"

	upper := v1beta1.StringConversionTypeToUpper
	lower := v1beta1.StringConversionTypeToLower
	tobase64 := v1beta1.StringConversionTypeToBase64
	frombase64 := v1beta1.StringConversionTypeFromBase64
	toJSON := v1beta1.StringConversionTypeToJSON
	wrongConvertType := v1beta1.StringConversionType("Something")
	toSha1 := v1beta1.StringConversionTypeToSHA1
	toSha256 := v1beta1.StringConversionTypeToSHA256
	toSha512 := v1beta1.StringConversionTypeToSHA512
	toAdler32 := v1beta1.StringConversionTypeToAdler32

	prefix := "https://"
	suffix := "-test"

	cases := map[string]struct {
		args
		want
	}{
		"NotSupportedType": {
			args: args{
				stype: "Something",
				i:     "value",
			},
			want: want{
				err: errors.Errorf(errStringTransformTypeFailed, "Something"),
			},
		},
		"FmtFailed": {
			args: args{
				stype: v1beta1.StringTransformTypeFormat,
				i:     "value",
			},
			want: want{
				err: errors.Errorf(errStringTransformTypeFormat, string(v1beta1.StringTransformTypeFormat)),
			},
		},
		"FmtString": {
			args: args{
				stype: v1beta1.StringTransformTypeFormat,
				fmts:  &sFmt,
				i:     "thing",
			},
			want: want{
				o: "verycoolthing",
			},
		},
		"FmtInteger": {
			args: args{
				stype: v1beta1.StringTransformTypeFormat,
				fmts:  &iFmt,
				i:     8,
			},
			want: want{
				o: "the largest 8",
			},
		},
		"ConvertNotSet": {
			args: args{
				stype: v1beta1.StringTransformTypeConvert,
				i:     "crossplane",
			},
			want: want{
				err: errors.Errorf(errStringTransformTypeConvert, string(v1beta1.StringTransformTypeConvert)),
			},
		},
		"ConvertTypFailed": {
			args: args{
				stype:   v1beta1.StringTransformTypeConvert,
				convert: &wrongConvertType,
				i:       "crossplane",
			},
			want: want{
				err: errors.Errorf(errStringConvertTypeFailed, wrongConvertType),
			},
		},
		"ConvertToUpper": {
			args: args{
				stype:   v1beta1.StringTransformTypeConvert,
				convert: &upper,
				i:       "crossplane",
			},
			want: want{
				o: "CROSSPLANE",
			},
		},
		"ConvertToLower": {
			args: args{
				stype:   v1beta1.StringTransformTypeConvert,
				convert: &lower,
				i:       "CrossPlane",
			},
			want: want{
				o: "crossplane",
			},
		},
		"ConvertToBase64": {
			args: args{
				stype:   v1beta1.StringTransformTypeConvert,
				convert: &tobase64,
				i:       "CrossPlane",
			},
			want: want{
				o: "Q3Jvc3NQbGFuZQ==",
			},
		},
		"ConvertFromBase64": {
			args: args{
				stype:   v1beta1.StringTransformTypeConvert,
				convert: &frombase64,
				i:       "Q3Jvc3NQbGFuZQ==",
			},
			want: want{
				o: "CrossPlane",
			},
		},
		"ConvertFromBase64Error": {
			args: args{
				stype:   v1beta1.StringTransformTypeConvert,
				convert: &frombase64,
				i:       "ThisStringIsNotBase64",
			},
			want: want{
				o:   "N\x18\xacJ\xda\xe2\x9e\x02,6\x8bAjǺ",
				err: errors.Wrap(errors.New("illegal base64 data at input byte 20"), errDecodeString),
			},
		},
		"ConvertToSha1": {
			args: args{
				stype:   v1beta1.StringTransformTypeConvert,
				convert: &toSha1,
				i:       "Crossplane",
			},
			want: want{
				o: "3b683dc8ff44122b331a5e4f253dd69d90726d75",
			},
		},
		"ConvertToSha1Error": {
			args: args{
				stype:   v1beta1.StringTransformTypeConvert,
				convert: &toSha1,
				i:       func() {},
			},
			want: want{
				o:   "0000000000000000000000000000000000000000",
				err: errors.Wrap(errors.Wrap(errors.New("json: unsupported type: func()"), errMarshalJSON), errHash),
			},
		},
		"ConvertToSha256": {
			args: args{
				stype:   v1beta1.StringTransformTypeConvert,
				convert: &toSha256,
				i:       "Crossplane",
			},
			want: want{
				o: "19c8a7c24ed0067f606815b59e5b82d92935ff69deed04171457a55018e31224",
			},
		},
		"ConvertToSha256Error": {
			args: args{
				stype:   v1beta1.StringTransformTypeConvert,
				convert: &toSha256,
				i:       func() {},
			},
			want: want{
				o:   "0000000000000000000000000000000000000000000000000000000000000000",
				err: errors.Wrap(errors.Wrap(errors.New("json: unsupported type: func()"), errMarshalJSON), errHash),
			},
		},
		"ConvertToSha512": {
			args: args{
				stype:   v1beta1.StringTransformTypeConvert,
				convert: &toSha512,
				i:       "Crossplane",
			},
			want: want{
				o: "0016037c62c92b5cc4a282fbe30cdd228fa001624b26fd31baa9fcb76a9c60d48e2e7a16cf8729a2d9cba3d23e1d846e7721a5381b9a92dd813178e9a6686205",
			},
		},
		"ConvertToSha512Int": {
			args: args{
				stype:   v1beta1.StringTransformTypeConvert,
				convert: &toSha512,
				i:       1234,
			},
			want: want{
				o: "d404559f602eab6fd602ac7680dacbfaadd13630335e951f097af3900e9de176b6db28512f2e000b9d04fba5133e8b1c6e8df59db3a8ab9d60be4b97cc9e81db",
			},
		},
		"ConvertToSha512IntStr": {
			args: args{
				stype:   v1beta1.StringTransformTypeConvert,
				convert: &toSha512,
				i:       "1234",
			},
			want: want{
				o: "d404559f602eab6fd602ac7680dacbfaadd13630335e951f097af3900e9de176b6db28512f2e000b9d04fba5133e8b1c6e8df59db3a8ab9d60be4b97cc9e81db",
			},
		},
		"ConvertToSha512Error": {
			args: args{
				stype:   v1beta1.StringTransformTypeConvert,
				convert: &toSha512,
				i:       func() {},
			},
			want: want{
				o:   "00000000000000000000000000000000000000000000000000000000000000000000000000000000000000000000000000000000000000000000000000000000",
				err: errors.Wrap(errors.Wrap(errors.New("json: unsupported type: func()"), errMarshalJSON), errHash),
			},
		},
		"ConvertToAdler32": {
			args: args{
				stype:   v1beta1.StringTransformTypeConvert,
				convert: &toAdler32,
				i:       "Crossplane",
			},
			want: want{
				o: "373097499",
			},
		},
		"ConvertToAdler32Unicode": {
			args: args{
				stype:   v1beta1.StringTransformTypeConvert,
				convert: &toAdler32,
				i:       "⡌⠁⠧⠑ ⠼⠁⠒  ⡍⠜⠇⠑⠹⠰⠎ ⡣⠕⠌",
			},
			want: want{
				o: "4110427190",
			},
		},
		"ConvertToAdler32Error": {
			args: args{
				stype:   v1beta1.StringTransformTypeConvert,
				convert: &toAdler32,
				i:       func() {},
			},
			want: want{
				o:   "0",
				err: errors.Wrap(errors.Wrap(errors.New("json: unsupported type: func()"), errMarshalJSON), errAdler),
			},
		},
		"TrimPrefix": {
			args: args{
				stype: v1beta1.StringTransformTypeTrimPrefix,
				trim:  &prefix,
				i:     "https://crossplane.io",
			},
			want: want{
				o: "crossplane.io",
			},
		},
		"TrimSuffix": {
			args: args{
				stype: v1beta1.StringTransformTypeTrimSuffix,
				trim:  &suffix,
				i:     "my-string-test",
			},
			want: want{
				o: "my-string",
			},
		},
		"TrimPrefixWithoutMatch": {
			args: args{
				stype: v1beta1.StringTransformTypeTrimPrefix,
				trim:  &prefix,
				i:     "crossplane.io",
			},
			want: want{
				o: "crossplane.io",
			},
		},
		"TrimSuffixWithoutMatch": {
			args: args{
				stype: v1beta1.StringTransformTypeTrimSuffix,
				trim:  &suffix,
				i:     "my-string",
			},
			want: want{
				o: "my-string",
			},
		},
		"RegexpNotCompiling": {
			args: args{
				stype: v1beta1.StringTransformTypeRegexp,
				regexp: &v1beta1.StringTransformRegexp{
					Match: "[a-z",
				},
				i: "my-string",
			},
			want: want{
				err: errors.Wrap(errors.New("error parsing regexp: missing closing ]: `[a-z`"), errStringTransformTypeRegexpFailed),
			},
		},
		"RegexpSimpleMatch": {
			args: args{
				stype: v1beta1.StringTransformTypeRegexp,
				regexp: &v1beta1.StringTransformRegexp{
					Match: "[0-9]",
				},
				i: "my-1-string",
			},
			want: want{
				o: "1",
			},
		},
		"RegexpCaptureGroup": {
			args: args{
				stype: v1beta1.StringTransformTypeRegexp,
				regexp: &v1beta1.StringTransformRegexp{
					Match: "my-([0-9]+)-string",
					Group: ptr.To[int](1),
				},
				i: "my-1-string",
			},
			want: want{
				o: "1",
			},
		},
		"RegexpNoSuchCaptureGroup": {
			args: args{
				stype: v1beta1.StringTransformTypeRegexp,
				regexp: &v1beta1.StringTransformRegexp{
					Match: "my-([0-9]+)-string",
					Group: ptr.To[int](2),
				},
				i: "my-1-string",
			},
			want: want{
				err: errors.Errorf(errStringTransformTypeRegexpNoMatch, "my-([0-9]+)-string", 2),
			},
		},
		"ConvertToJSONSuccess": {
			args: args{
				stype:   v1beta1.StringTransformTypeConvert,
				convert: &toJSON,
				i: map[string]any{
					"foo": "bar",
				},
			},
			want: want{
				o: "{\"foo\":\"bar\"}",
			},
		},
		"ConvertToJSONFail": {
			args: args{
				stype:   v1beta1.StringTransformTypeConvert,
				convert: &toJSON,
				i: map[string]any{
					"foo": func() {},
				},
			},
			want: want{
				o:   "",
				err: errors.Wrap(errors.New("json: unsupported type: func()"), errMarshalJSON),
			},
		},
<<<<<<< HEAD
		"JoinString": {
			args: args{
				stype: v1beta1.StringTransformTypeJoin,
				join: &v1beta1.StringTransformJoin{
					Separator: ",",
				},
				i: []interface{}{"cross", "plane"},
			},
			want: want{
				o: "cross,plane",
			},
		},
		"JoinStringEmptySeparator": {
			args: args{
				stype: v1beta1.StringTransformTypeJoin,
				join: &v1beta1.StringTransformJoin{
					Separator: "",
				},
				i: []interface{}{"cross", "plane"},
			},
			want: want{
				o: "crossplane",
			},
		},
		"JoinStringDifferentTypes": {
			args: args{
				stype: v1beta1.StringTransformTypeJoin,
				join: &v1beta1.StringTransformJoin{
					Separator: "-",
				},
				i: []interface{}{"cross", "plane", 42},
			},
			want: want{
				o: "cross-plane-42",
=======
		"ReplaceFound": {
			args: args{
				stype: v1beta1.StringTransformTypeReplace,
				replace: &v1beta1.StringTransformReplace{
					Search:  "Cr",
					Replace: "B",
				},
				i: "Crossplane",
			},
			want: want{
				o: "Bossplane",
			},
		},
		"ReplaceNotFound": {
			args: args{
				stype: v1beta1.StringTransformTypeReplace,
				replace: &v1beta1.StringTransformReplace{
					Search:  "xx",
					Replace: "zz",
				},
				i: "Crossplane",
			},
			want: want{
				o: "Crossplane",
			},
		},
		"ReplaceRemove": {
			args: args{
				stype: v1beta1.StringTransformTypeReplace,
				replace: &v1beta1.StringTransformReplace{
					Search:  "ss",
					Replace: "",
				},
				i: "Crossplane",
			},
			want: want{
				o: "Croplane",
>>>>>>> 63147b61
			},
		},
	}
	for name, tc := range cases {
		t.Run(name, func(t *testing.T) {

			tr := &v1beta1.StringTransform{Type: tc.stype,
				Format:  tc.fmts,
				Convert: tc.convert,
				Trim:    tc.trim,
				Regexp:  tc.regexp,
<<<<<<< HEAD
				Join:    tc.join,
=======
				Replace: tc.replace,
>>>>>>> 63147b61
			}

			got, err := ResolveString(tr, tc.i)

			if diff := cmp.Diff(tc.want.o, got); diff != "" {
				t.Errorf("Resolve(b): -want, +got:\n%s", diff)
			}
			if diff := cmp.Diff(tc.want.err, err, test.EquateErrors()); diff != "" {
				t.Errorf("Resolve(b): -want, +got:\n%s", diff)
			}
		})
	}
}

func TestConvertResolve(t *testing.T) {
	type args struct {
		to     v1beta1.TransformIOType
		format *v1beta1.ConvertTransformFormat
		i      any
	}
	type want struct {
		o   any
		err error
	}

	cases := map[string]struct {
		args
		want
	}{
		"StringToBool": {
			args: args{
				i:  "true",
				to: v1beta1.TransformIOTypeBool,
			},
			want: want{
				o: true,
			},
		},
		"StringToFloat64": {
			args: args{
				i:  "1000",
				to: v1beta1.TransformIOTypeFloat64,
			},
			want: want{
				o: 1000.0,
			},
		},
		"StringToQuantityFloat64": {
			args: args{
				i:      "1000m",
				to:     v1beta1.TransformIOTypeFloat64,
				format: (*v1beta1.ConvertTransformFormat)(ptr.To[string](string(v1beta1.ConvertTransformFormatQuantity))),
			},
			want: want{
				o: 1.0,
			},
		},
		"StringToQuantityFloat64InvalidFormat": {
			args: args{
				i:      "1000 blabla",
				to:     v1beta1.TransformIOTypeFloat64,
				format: (*v1beta1.ConvertTransformFormat)(ptr.To[string](string(v1beta1.ConvertTransformFormatQuantity))),
			},
			want: want{
				err: resource.ErrFormatWrong,
			},
		},
		"SameTypeNoOp": {
			args: args{
				i:  true,
				to: v1beta1.TransformIOTypeBool,
			},
			want: want{
				o: true,
			},
		},
		"IntAliasToInt64": {
			args: args{
				i:  int64(1),
				to: v1beta1.TransformIOTypeInt,
			},
			want: want{
				o: int64(1),
			},
		},
		"StringToObject": {
			args: args{
				i:      "{\"foo\":\"bar\"}",
				to:     v1beta1.TransformIOTypeObject,
				format: (*v1beta1.ConvertTransformFormat)(ptr.To[string](string(v1beta1.ConvertTransformFormatJSON))),
			},
			want: want{
				o: map[string]any{
					"foo": "bar",
				},
			},
		},
		"StringToList": {
			args: args{
				i:      "[\"foo\", \"bar\", \"baz\"]",
				to:     v1beta1.TransformIOTypeArray,
				format: (*v1beta1.ConvertTransformFormat)(ptr.To[string](string(v1beta1.ConvertTransformFormatJSON))),
			},
			want: want{
				o: []any{
					"foo", "bar", "baz",
				},
			},
		},
		"InputTypeNotSupported": {
			args: args{
				i:  []int{64},
				to: v1beta1.TransformIOTypeString,
			},
			want: want{
				err: errors.Errorf(errFmtConvertInputTypeNotSupported, []int{}),
			},
		},
		"ConversionPairFormatNotSupported": {
			args: args{
				i:      100,
				to:     v1beta1.TransformIOTypeString,
				format: (*v1beta1.ConvertTransformFormat)(ptr.To[string](string(v1beta1.ConvertTransformFormatQuantity))),
			},
			want: want{
				err: errors.Errorf(errFmtConvertFormatPairNotSupported, "int", "string", string(v1beta1.ConvertTransformFormatQuantity)),
			},
		},
		"ConversionPairNotSupported": {
			args: args{
				i:  "[64]",
				to: "[]int",
			},
			want: want{
				err: &field.Error{
					Type:     field.ErrorTypeInvalid,
					Field:    "toType",
					BadValue: v1beta1.TransformIOType("[]int"),
					Detail:   "invalid type",
				},
			},
		},
		"ConversionPairSupportedFloat64Int64": {
			args: args{
				i:  float64(1.1),
				to: v1beta1.TransformIOTypeInt64,
			},
			want: want{
				o: int64(1),
			},
		},
	}
	for name, tc := range cases {
		t.Run(name, func(t *testing.T) {
			tr := &v1beta1.ConvertTransform{ToType: tc.args.to, Format: tc.format}
			got, err := ResolveConvert(tr, tc.i)

			if diff := cmp.Diff(tc.want.o, got); diff != "" {
				t.Errorf("Resolve(b): -want, +got:\n%s", diff)
			}
			if diff := cmp.Diff(tc.want.err, err, test.EquateErrors()); diff != "" {
				t.Errorf("Resolve(b): -want, +got:\n%s", diff)
			}
		})
	}
}

func TestConvertTransformGetConversionFunc(t *testing.T) {
	type args struct {
		ct   *v1beta1.ConvertTransform
		from v1beta1.TransformIOType
	}
	type want struct {
		err error
	}
	cases := map[string]struct {
		reason string
		args   args
		want   want
	}{
		"IntToString": {
			reason: "Int to String should be valid",
			args: args{
				ct: &v1beta1.ConvertTransform{
					ToType: v1beta1.TransformIOTypeString,
				},
				from: v1beta1.TransformIOTypeInt,
			},
		},
		"IntToInt": {
			reason: "Int to Int should be valid",
			args: args{
				ct: &v1beta1.ConvertTransform{
					ToType: v1beta1.TransformIOTypeInt,
				},
				from: v1beta1.TransformIOTypeInt,
			},
		},
		"IntToInt64": {
			reason: "Int to Int64 should be valid",
			args: args{
				ct: &v1beta1.ConvertTransform{
					ToType: v1beta1.TransformIOTypeInt,
				},
				from: v1beta1.TransformIOTypeInt64,
			},
		},
		"Int64ToInt": {
			reason: "Int64 to Int should be valid",
			args: args{
				ct: &v1beta1.ConvertTransform{
					ToType: v1beta1.TransformIOTypeInt64,
				},
				from: v1beta1.TransformIOTypeInt,
			},
		},
		"IntToFloat": {
			reason: "Int to Float should be valid",
			args: args{
				ct: &v1beta1.ConvertTransform{
					ToType: v1beta1.TransformIOTypeInt,
				},
				from: v1beta1.TransformIOTypeFloat64,
			},
		},
		"IntToBool": {
			reason: "Int to Bool should be valid",
			args: args{
				ct: &v1beta1.ConvertTransform{
					ToType: v1beta1.TransformIOTypeInt,
				},
				from: v1beta1.TransformIOTypeBool,
			},
		},
		"JSONStringToObject": {
			reason: "JSON string to Object should be valid",
			args: args{
				ct: &v1beta1.ConvertTransform{
					ToType: v1beta1.TransformIOTypeObject,
					Format: &[]v1beta1.ConvertTransformFormat{v1beta1.ConvertTransformFormatJSON}[0],
				},
				from: v1beta1.TransformIOTypeString,
			},
		},
		"JSONStringToArray": {
			reason: "JSON string to Array should be valid",
			args: args{
				ct: &v1beta1.ConvertTransform{
					ToType: v1beta1.TransformIOTypeArray,
					Format: &[]v1beta1.ConvertTransformFormat{v1beta1.ConvertTransformFormatJSON}[0],
				},
				from: v1beta1.TransformIOTypeString,
			},
		},
		"StringToObjectMissingFormat": {
			reason: "String to Object without format should be invalid",
			args: args{
				ct: &v1beta1.ConvertTransform{
					ToType: v1beta1.TransformIOTypeObject,
				},
				from: v1beta1.TransformIOTypeString,
			},
			want: want{
				err: fmt.Errorf("conversion from string to object is not supported with format none"),
			},
		},
		"StringToIntInvalidFormat": {
			reason: "String to Int with invalid format should be invalid",
			args: args{
				ct: &v1beta1.ConvertTransform{
					ToType: v1beta1.TransformIOTypeInt,
					Format: &[]v1beta1.ConvertTransformFormat{"wrong"}[0],
				},
				from: v1beta1.TransformIOTypeString,
			},
			want: want{
				err: fmt.Errorf("conversion from string to int64 is not supported with format wrong"),
			},
		},
		"IntToIntInvalidFormat": {
			reason: "Int to Int, invalid format ignored because it is the same type",
			args: args{
				ct: &v1beta1.ConvertTransform{
					ToType: v1beta1.TransformIOTypeInt,
					Format: &[]v1beta1.ConvertTransformFormat{"wrong"}[0],
				},
				from: v1beta1.TransformIOTypeInt,
			},
		},
	}
	for name, tc := range cases {
		t.Run(name, func(t *testing.T) {
			_, err := GetConversionFunc(tc.args.ct, tc.args.from)
			if diff := cmp.Diff(tc.want.err, err, test.EquateErrors()); diff != "" {
				t.Errorf("%s\nGetConversionFunc(...): -want, +got:\n%s", tc.reason, diff)
			}
		})
	}
}<|MERGE_RESOLUTION|>--- conflicted
+++ resolved
@@ -639,11 +639,8 @@
 		convert *v1beta1.StringConversionType
 		trim    *string
 		regexp  *v1beta1.StringTransformRegexp
-<<<<<<< HEAD
 		join    *v1beta1.StringTransformJoin
-=======
 		replace *v1beta1.StringTransformReplace
->>>>>>> 63147b61
 		i       any
 	}
 	type want struct {
@@ -1008,7 +1005,6 @@
 				err: errors.Wrap(errors.New("json: unsupported type: func()"), errMarshalJSON),
 			},
 		},
-<<<<<<< HEAD
 		"JoinString": {
 			args: args{
 				stype: v1beta1.StringTransformTypeJoin,
@@ -1043,7 +1039,8 @@
 			},
 			want: want{
 				o: "cross-plane-42",
-=======
+			},
+		},
 		"ReplaceFound": {
 			args: args{
 				stype: v1beta1.StringTransformTypeReplace,
@@ -1081,7 +1078,6 @@
 			},
 			want: want{
 				o: "Croplane",
->>>>>>> 63147b61
 			},
 		},
 	}
@@ -1093,11 +1089,8 @@
 				Convert: tc.convert,
 				Trim:    tc.trim,
 				Regexp:  tc.regexp,
-<<<<<<< HEAD
 				Join:    tc.join,
-=======
 				Replace: tc.replace,
->>>>>>> 63147b61
 			}
 
 			got, err := ResolveString(tr, tc.i)
