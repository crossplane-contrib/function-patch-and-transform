--- conflicted
+++ resolved
@@ -382,18 +382,16 @@
 		if _, err := regexp.Compile(s.Regexp.Match); err != nil {
 			return field.Invalid(field.NewPath("regexp", "match"), s.Regexp.Match, "invalid regexp")
 		}
-<<<<<<< HEAD
 	case v1beta1.StringTransformTypeJoin:
 		if s.Join == nil {
 			return field.Required(field.NewPath("join"), "join transform requires a join")
-=======
+		}
 	case v1beta1.StringTransformTypeReplace:
 		if s.Replace == nil {
 			return field.Required(field.NewPath("replace"), "replace transform requires a replace")
 		}
 		if s.Replace.Search == "" {
 			return field.Required(field.NewPath("replace", "search"), "replace transform requires a search")
->>>>>>> 63147b61
 		}
 	default:
 		return field.Invalid(field.NewPath("type"), s.Type, "unknown string transform type")
